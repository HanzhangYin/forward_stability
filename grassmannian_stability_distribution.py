# Import necessary libraries
from sage.all import *
from collections import Counter
import random
import numpy as np
import time  # For timing the parallel processing
from multiprocessing import Pool, cpu_count  # <-- The new imports
from tqdm import tqdm  # For progress bar
from itertools import combinations
import pickle
import os

# --- Define constants ---
_sage_const_1 = Integer(1)
_sage_const_0 = Integer(0)

# --- Configuration ---
# Change this value to compute for different Grassmannian permutations in S_n
<<<<<<< HEAD
N = 12
=======
N = 50
>>>>>>> 63bf5885

# Random sampling configuration
# Set to None to compute ALL pairs, or set to a number to randomly sample that many pairs
NUM_RANDOM_SAMPLES = 50000  # e.g., NUM_RANDOM_SAMPLES random pairs instead of all pairs

# Pool size for pre-generated permutations (for faster sampling)
POOL_SIZE = 10000  # Medium pool size for balance of speed and diversity

# Cache directory for pre-computed Grassmannian permutations
CACHE_DIR = ".grassmannian_cache"

# =============================================================================
# GRASSMANNIAN PERMUTATION GENERATION (OPTIMIZED)
# =============================================================================

def grassmannian_perms_direct(n):
    """
    FAST direct generation of Grassmannian permutations using combinatorial structure.

    A Grassmannian permutation has at most one descent. We generate them by:
    1. Identity permutation (no descents)
    2. For each descent position k (1 to n-1):
       - Choose k elements for positions 1..k (in increasing order)
       - Remaining elements go in positions k+1..n (in increasing order)
       - Require: max(first k elements) > min(last n-k elements) for descent

    This generates exactly 2^n - n permutations.

    Args:
        n: Size of the symmetric group

    Returns:
        list: List of Grassmannian permutations in S_n
    """
    P = Permutations(n)
    result = []

    # Identity permutation (no descent)
    result.append(P(list(range(1, n+1))))

    # For each descent position k
    for k in range(1, n):
        # Choose which k elements appear in first k positions
        for first_subset in combinations(range(1, n+1), k):
            first_part = list(first_subset)  # Already sorted from combinations
            second_part = sorted(set(range(1, n+1)) - set(first_part))

            # Check if this creates a descent: max(first) > min(second)
            if first_part[-1] > second_part[0]:
                perm_list = first_part + second_part
                result.append(P(perm_list))

    return result

def load_cached_grassmannian(n):
    """
    Load cached Grassmannian permutations from disk if available.

    Args:
        n: Size of the symmetric group

    Returns:
        list or None: Cached permutations if available, None otherwise
    """
    if not os.path.exists(CACHE_DIR):
        os.makedirs(CACHE_DIR)

    cache_file = os.path.join(CACHE_DIR, f"grass_n{n}.pkl")

    if os.path.exists(cache_file):
        try:
            with open(cache_file, 'rb') as f:
                return pickle.load(f)
        except Exception as e:
            print(f"Warning: Could not load cache: {e}")
            return None
    return None

def save_cached_grassmannian(n, perms):
    """
    Save generated Grassmannian permutations to disk for future use.

    Args:
        n: Size of the symmetric group
        perms: List of permutations to cache
    """
    if not os.path.exists(CACHE_DIR):
        os.makedirs(CACHE_DIR)

    cache_file = os.path.join(CACHE_DIR, f"grass_n{n}.pkl")

    try:
        with open(cache_file, 'wb') as f:
            pickle.dump(perms, f)
    except Exception as e:
        print(f"Warning: Could not save cache: {e}")

def get_grassmannian_perms(n, use_cache=True):
    """
    Get Grassmannian permutations with caching support.

    Args:
        n: Size of the symmetric group
        use_cache: Whether to use caching (default True)

    Returns:
        list: List of Grassmannian permutations in S_n
    """
    # Try to load from cache first
    if use_cache:
        cached = load_cached_grassmannian(n)
        if cached is not None:
            print(f"  Loaded {len(cached)} Grassmannian permutations from cache")
            return cached

    # Generate directly (fast!)
    print(f"  Generating Grassmannian permutations using direct combinatorial construction...")
    start = time.time()
    perms = grassmannian_perms_direct(n)
    elapsed = time.time() - start
    print(f"  Generated {len(perms)} permutations in {elapsed:.3f} seconds")

    # Save to cache for future use
    if use_cache:
        save_cached_grassmannian(n, perms)
        print(f"  Saved to cache for future use")

    return perms

# =============================================================================
# TOP-LEVEL WORKER FUNCTION (FOR MULTIPROCESSING)
# =============================================================================
# This function MUST be at the top level so it can be "pickled"
# and sent to child processes. It depends on the helper functions below.
#
def process_pair(pair):
    """
    Worker function that processes a single pair (u, v).
    This is what each core will run in parallel.

    Args:
        pair (tuple): A tuple (u, v) of two Permutation objects.

    Returns:
        int: The Forward Stability Number FS(u,v).
    """
    try:
        u, v = pair
        return FS_ambient(u, v)  # Returns the value directly
    except Exception as e:
        print(f"Error processing pair {pair}: {e}")
        return 0 # Return a default value on error


# =============================================================================
# HELPER FUNCTIONS
# =============================================================================
# These must be defined before the worker function that uses them.

def FS_ambient(u, v):
    """
    Computes the Forward Stability Number using the ambient formula.
    This is faster than integer_support_from_formula (O(n) vs O(n²)).

    Args:
        u, v: Permutation objects

    Returns:
        int: The Forward Stability Number FS(u,v)
    """
    n = len(u)
    du = u.to_lehmer_cocode()
    dv = v.to_lehmer_cocode()
    nz_u = [1 if x > 0 else 0 for x in du]
    nz_v = [1 if x > 0 else 0 for x in dv]
    tail_u = [0] * (n + 2)
    tail_v = [0] * (n + 2)
    for i in range(n, 0, -1):
        tail_u[i] = tail_u[i + 1] + nz_u[i - 1]
        tail_v[i] = tail_v[i + 1] + nz_v[i - 1]
    raw = max(tail_u[i] + tail_v[i] + i - 1 for i in range(1, n + 1))
    return max(n, raw)

# =============================================================================
# OLD FUNCTIONS (kept for reference, not used by default)
# =============================================================================

def integer_support(w):
    """
    Finds the set of indices i for which w is not in S_i.
    This corresponds to {i | FS(w) > i}.
    """
    to_return = set()
    n = len(w)
    for i in range(_sage_const_1, n):
        for j in range(_sage_const_1, i + _sage_const_1):
            if w[j - _sage_const_1] > i:
                to_return.add(i)
                break # Found one, no need to check further for this i
    return to_return

def precompute_lambda_lookups(w, max_k):
    """
    Precomputes the cumulative sums of the theta (Lehmer)
    and dual_theta (Dual Lehmer) arrays for a permutation w.
    """
    n = len(w)
    lehmer_code = w.to_lehmer_code()
    dual_lehmer_code = w.to_lehmer_cocode()
    cum_theta = [0] * (max_k + 1)
    cum_dual_theta = [0] * (max_k + 1)

    for k in range(1, n + 1):
        cum_theta[k] = cum_theta[k - 1]
        cum_dual_theta[k] = cum_dual_theta[k - 1]
        if lehmer_code[k - 1] > 0:
            cum_theta[k] += 1
        if dual_lehmer_code[k - 1] > 0:
            cum_dual_theta[k] += 1

    for k in range(n + 1, max_k + 1):
        cum_theta[k] = cum_theta[n]
        cum_dual_theta[k] = cum_dual_theta[n]

    return cum_theta, cum_dual_theta

def integer_support_from_formula(u, v):
    """
    Calculates the set of unstable positions for the product S_u * S_v
    using fast O(1) lookups based on precomputation.
    """
    to_return = set()
    n = len(u)
    max_n = 2 * n + _sage_const_1

    u_cum_theta, u_cum_dual = precompute_lambda_lookups(u, max_n)
    v_cum_theta, v_cum_dual = precompute_lambda_lookups(v, max_n)

    to_return.update(integer_support(u))
    to_return.update(integer_support(v))

    for j in range(_sage_const_1, max_n):
        if j in to_return:
            continue

        for i in range(_sage_const_1, max_n):
           start, end = min(i, j), max(i, j)
           ord_lambda_u = u_cum_theta[end] - u_cum_theta[start - 1]
           ord_lambda_v = v_cum_theta[end] - v_cum_theta[start - 1]

           if ord_lambda_u + ord_lambda_v > abs(j - i):
               to_return.add(j)
               break

           dual_lambda_u = u_cum_dual[end] - u_cum_dual[start - 1]
           dual_lambda_v = v_cum_dual[end] - v_cum_dual[start - 1]

           if dual_lambda_u + dual_lambda_v - _sage_const_1 > abs(j - i):
               to_return.add(j)
               break

    return to_return

# =============================================================================
# STATISTICS FUNCTIONS (Unchanged)
# =============================================================================

def compute_expectation(frequencies):
    total_count = sum(frequencies.values())
    if total_count == 0:
        return 0.0
    weighted_sum = sum(value * count for value, count in frequencies.items())
    return weighted_sum / total_count

def compute_statistics(frequencies):
    if not frequencies: return {}
    total_count = sum(frequencies.values())
    expectation = compute_expectation(frequencies)
    mean_sq = sum(value**2 * count for value, count in frequencies.items()) / total_count
    variance = mean_sq - expectation**2
    std_dev = variance ** 0.5
    mode_value = max(frequencies.items(), key=lambda x: x[1])[0]
    mode_count = frequencies[mode_value]
    min_value = min(frequencies.keys())
    max_value = max(frequencies.keys())
    return {
        'expectation': expectation, 'variance': variance, 'std_dev': std_dev,
        'mode': mode_value, 'mode_count': mode_count, 'min': min_value,
        'max': max_value, 'total_count': total_count
    }

# =============================================================================
# MAIN SCRIPT (Modified for Grassmannian Permutations)
# Calculates the 'integer support' (Forward Stability Number, FS(u,v))
# for pairs of GRASSMANNIAN permutations in Gr(n) x Gr(n) and generates
# a bar chart of the frequencies using multiprocessing.
# =============================================================================

def generate_stability_chart(n, num_samples=None):
    # Generate all Grassmannian permutations in S_n (with caching)
    print(f"Getting Grassmannian permutations in S_{n}...")
    grass_perms = get_grassmannian_perms(n, use_cache=True)
    num_grass = len(grass_perms)
    expected = 2**n - n
    print(f"Total: {num_grass} Grassmannian permutations (expected: {expected})")

    # Verify count
    if num_grass != expected:
        print(f"WARNING: Count mismatch! Got {num_grass}, expected {expected}")

    task_list = [] # This will hold all the (u, v) pairs to process

    # Determine if we're sampling or computing all pairs
    if num_samples is None or num_samples >= num_grass ** 2:
        # Compute all pairs
        use_sampling = False
        num_to_process = num_grass ** 2
        print(f"Generating stability data for ALL pairs in Gr({n}) x Gr({n})...")
        print(f"Total pairs to process: {num_to_process}")
        print("Building task list...")
        task_list = [(u, v) for u in grass_perms for v in grass_perms]

    else:
        # Random sampling
        use_sampling = True
        num_to_process = num_samples
        print(f"Generating stability data using RANDOM SAMPLING from Gr({n}) x Gr({n})...")
        print(f"Sampling {num_to_process} random pairs")

        # Pre-generate pool of permutations for faster sampling
        print(f"Pre-generating pool of {min(POOL_SIZE, num_to_process * 2)} Grassmannian permutations...")
        pool_size = min(POOL_SIZE, num_to_process * 2, num_grass)

        # If pool size is larger than number of Grassmannian perms, just use all of them
        if pool_size >= num_grass:
            perm_pool = grass_perms
            pool_size = num_grass
        else:
            # Random sample from Grassmannian perms
            perm_pool = random.sample(grass_perms, pool_size)
        print(f"Pool generation complete with {pool_size} permutations.")

        # Generate random indices using NumPy (ultra-fast)
        print(f"Generating {num_to_process} random index pairs...")
        indices_u = np.random.randint(0, pool_size, num_to_process)
        indices_v = np.random.randint(0, pool_size, num_to_process)

        print("Building task list from random pairs...")
        # Use list comprehension for fast creation of the task list
        task_list = [(perm_pool[indices_u[i]], perm_pool[indices_v[i]]) for i in range(num_to_process)]
        print(f"Task list of {len(task_list)} pairs built.")

    # --- MULTIPROCESSING EXECUTION ---
    num_cores = cpu_count()
    print(f"\nStarting parallel processing with {num_cores} cores...")
    start_time = time.time()

    # Create the pool and distribute the work
    # Using imap with tqdm for progress tracking
    with Pool(processes=num_cores) as pool:
        # 'results' will be a list of integers: [4, 5, 4, 6, 7, 5, ...]
        chunksize = max(1, len(task_list) // (num_cores * 4))
        results = list(tqdm(
            pool.imap(process_pair, task_list, chunksize=chunksize),
            total=len(task_list),
            desc="Processing pairs",
            unit="pair"
        ))

    end_time = time.time()
    print(f"\nParallel processing finished in {end_time - start_time:.4f} seconds.")

    # --- AGGREGATE RESULTS ---
    print("Aggregating results...")
    # This is now incredibly simple: just count the results
    support_frequencies = Counter(results)

    print("\nData generation complete.")
    print(f"Frequencies: {support_frequencies}")

    if use_sampling:
        print(f"Note: These are estimated frequencies from {num_to_process} random samples")

    # --- STATISTICS AND CHARTING (Unchanged) ---
    print("\n" + "="*60)
    print("STATISTICAL ANALYSIS")
    print("="*60)

    stats = compute_statistics(support_frequencies)

    print(f"Total pairs analyzed: {stats['total_count']}")
    print(f"\nExpected Value E[FS(u,v)]: {stats['expectation']:.4f}")
    print(f"Standard Deviation: {stats['std_dev']:.4f}")
    print(f"Variance: {stats['variance']:.4f}")
    print(f"\nMode (most common): {stats['mode']} (appears {stats['mode_count']} times)")
    print(f"Minimum value: {stats['min']}")
    print(f"Maximum value: {stats['max']}")
    print("="*60)

    sorted_items = sorted(support_frequencies.items())
    x_values = [item[0] for item in sorted_items]
    y_values = [item[1] for item in sorted_items]

    print("Generating bar chart...")
    import matplotlib.pyplot as plt

    fig, ax = plt.subplots(figsize=(10, 6))
    ax.bar(x_values, y_values, color='steelblue', edgecolor='black')
    ax.set_xlabel('Integer Support (FS(u,v))', fontsize=12)
    ax.set_ylabel('Number of Pairs (Frequency)', fontsize=12)

    expectation = stats['expectation']
    std_dev = stats['std_dev']
    variance = stats['variance']
    title = f'Forward Stability Number for Grassmannian Permutations in S_{n}\n'
    title += f'E[FS(u,v)] = {expectation:.4f}, σ = {std_dev:.4f}, σ² = {variance:.4f}'
    ax.set_title(title, fontsize=14)

    ax.set_xticks(range(min(x_values), max(x_values) + 1)) # Ensure all integer ticks
    ax.grid(axis='y', alpha=0.3)

    ax.axvline(x=expectation, color='red', linestyle='--', linewidth=2,
               label=f'Expected Value = {expectation:.4f}', alpha=0.7)
    ax.legend()

    if use_sampling:
        chart_filename = f"grassmannian_s{n}_stability_sampled_{num_to_process}.png"
    else:
        chart_filename = f"grassmannian_s{n}_stability.png"

    plt.tight_layout()
    plt.savefig(chart_filename, dpi=150)
    plt.close()

    print(f"\nChart saved as '{chart_filename}'")
    print("Script finished.")

    return support_frequencies, stats

# --- Execute the function ---
if __name__ == "__main__":
    # This check is essential for multiprocessing to work!
    generate_stability_chart(n=N, num_samples=NUM_RANDOM_SAMPLES)<|MERGE_RESOLUTION|>--- conflicted
+++ resolved
@@ -16,11 +16,7 @@
 
 # --- Configuration ---
 # Change this value to compute for different Grassmannian permutations in S_n
-<<<<<<< HEAD
-N = 12
-=======
 N = 50
->>>>>>> 63bf5885
 
 # Random sampling configuration
 # Set to None to compute ALL pairs, or set to a number to randomly sample that many pairs
